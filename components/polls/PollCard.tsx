"use client";

import { Card, CardContent, CardDescription, CardHeader, CardTitle } from "@/components/ui/card";
import { Button } from "@/components/ui/button";
import { Badge } from "@/components/ui/badge";
import { PollWithOptions } from "@/lib/types/poll";
import { formatDistanceToNow } from "date-fns";
import { useAuth } from "@/contexts/AuthContext";
import { Edit, Trash2, Eye } from "lucide-react";
import { useRouter } from "next/navigation";

interface PollCardProps {
  poll: PollWithOptions;
  onVote?: (pollId: string, optionIds: string[]) => void;
  onView?: (pollId: string) => void;
  onEdit?: (pollId: string) => void;
  onDelete?: (pollId: string) => void;
}

<<<<<<< HEAD
export default function PollCard({
  poll,
  onVote,
  onView,
  onEdit,
  onDelete,
}: PollCardProps) {
=======
export default function PollCard({ poll, onVote, onView, onEdit, onDelete }: PollCardProps) {
>>>>>>> b1575038
  const { user } = useAuth();
  const router = useRouter();
  const isOwner = user?.id === poll.author_id;

  const handleVote = (optionIds: string[]) => {
    if (onVote) {
      onVote(poll.id, optionIds);
    }
  };

  const handleView = () => {
    if (onView) {
      onView(poll.id);
    } else {
      router.push(`/polls/${poll.id}`);
<<<<<<< HEAD
    }
  };

  const handleEdit = () => {
    if (onEdit) {
      onEdit(poll.id);
    } else {
      router.push(`/polls/${poll.id}/edit`);
    }
  };

  const handleDelete = () => {
    if (onDelete) {
      onDelete(poll.id);
    }
  };

=======
    }
  };

  const handleEdit = () => {
    if (onEdit) {
      onEdit(poll.id);
    } else {
      router.push(`/polls/${poll.id}/edit`);
    }
  };

  const handleDelete = () => {
    if (onDelete) {
      onDelete(poll.id);
    }
  };

>>>>>>> b1575038
  const formatDate = (dateString: string) => {
    try {
      return formatDistanceToNow(new Date(dateString), { addSuffix: true });
    } catch {
      return "Unknown time";
    }
  };

  const getStatusBadge = (status: string) => {
    const statusConfig = {
      active: { color: "bg-green-100 text-green-800", text: "Active" },
      closed: { color: "bg-red-100 text-red-800", text: "Closed" },
      draft: { color: "bg-gray-100 text-gray-800", text: "Draft" },
    };
<<<<<<< HEAD

    const config =
      statusConfig[status as keyof typeof statusConfig] || statusConfig.draft;
=======
    
    const config = statusConfig[status as keyof typeof statusConfig] || statusConfig.draft;
>>>>>>> b1575038
    return <Badge className={config.color}>{config.text}</Badge>;
  };

  const getVoteTypeLabel = (voteType: string) => {
    return voteType === "multiple" ? "Multiple Choice" : "Single Choice";
  };

  return (
    <Card className="h-full flex flex-col">
      <CardHeader className="pb-3">
        <div className="flex items-start justify-between">
          <div className="flex-1">
<<<<<<< HEAD
            <CardTitle className="text-lg leading-tight mb-2">
              {poll.title}
            </CardTitle>
=======
            <CardTitle className="text-lg leading-tight mb-2">{poll.title}</CardTitle>
>>>>>>> b1575038
            {poll.description && (
              <CardDescription className="text-sm text-gray-600 mb-3">
                {poll.description}
              </CardDescription>
            )}
          </div>
          <div className="flex items-center space-x-2 ml-4">
            {getStatusBadge(poll.status)}
            <Badge variant="outline" className="text-xs">
              {getVoteTypeLabel(poll.vote_type)}
            </Badge>
          </div>
        </div>
<<<<<<< HEAD

=======
        
>>>>>>> b1575038
        <div className="flex items-center justify-between text-sm text-gray-500">
          <div className="flex items-center space-x-4">
            <span>{poll.total_votes} votes</span>
            {poll.category && <span>• {poll.category}</span>}
            {poll.is_anonymous ? (
              <span>• Anonymous</span>
            ) : (
              <span>• by {poll.author?.full_name || poll.author?.email}</span>
            )}
          </div>
          <span>{formatDate(poll.created_at)}</span>
        </div>
      </CardHeader>

      <CardContent className="flex-1 flex flex-col">
        <div className="space-y-2 mb-4">
          {poll.options.slice(0, 3).map((option) => (
            <div key={option.id} className="text-sm text-gray-700">
              • {option.text}
            </div>
          ))}
          {poll.options.length > 3 && (
            <div className="text-sm text-gray-500">
              +{poll.options.length - 3} more options
            </div>
          )}
        </div>

        <div className="mt-auto flex items-center justify-between">
          <div className="flex items-center space-x-2">
            <Button
              variant="outline"
              size="sm"
              onClick={handleView}
              className="text-blue-600 hover:text-blue-700"
            >
              <Eye className="h-3 w-3 mr-1" />
              View
            </Button>
<<<<<<< HEAD

=======
            
>>>>>>> b1575038
            {isOwner && (
              <>
                <Button
                  variant="outline"
                  size="sm"
                  onClick={handleEdit}
                  className="text-green-600 hover:text-green-700"
                >
                  <Edit className="h-3 w-3 mr-1" />
                  Edit
                </Button>
                <Button
                  variant="outline"
                  size="sm"
                  onClick={handleDelete}
                  className="text-red-600 hover:text-red-700"
                >
                  <Trash2 className="h-3 w-3 mr-1" />
                  Delete
                </Button>
              </>
            )}
          </div>
<<<<<<< HEAD
=======
          
          {poll.expires_at && (
            <div className="text-xs text-gray-500">
              Expires {formatDate(poll.expires_at)}
            </div>
          )}
>>>>>>> b1575038
        </div>
        {poll.expires_at && (
          <div className="text-xs text-gray-500 mt-2">
            Expires {formatDate(poll.expires_at)}
          </div>
        )}
      </CardContent>
    </Card>
  );
}<|MERGE_RESOLUTION|>--- conflicted
+++ resolved
@@ -8,16 +8,24 @@
 import { useAuth } from "@/contexts/AuthContext";
 import { Edit, Trash2, Eye } from "lucide-react";
 import { useRouter } from "next/navigation";
+import { PollWithOptions } from "@/lib/types/poll";
+import { formatDistanceToNow } from "date-fns";
+import { useAuth } from "@/contexts/AuthContext";
+import { Edit, Trash2, Eye } from "lucide-react";
+import { useRouter } from "next/navigation";
 
 interface PollCardProps {
+  poll: PollWithOptions;
+  onVote?: (pollId: string, optionIds: string[]) => void;
   poll: PollWithOptions;
   onVote?: (pollId: string, optionIds: string[]) => void;
   onView?: (pollId: string) => void;
   onEdit?: (pollId: string) => void;
   onDelete?: (pollId: string) => void;
+  onEdit?: (pollId: string) => void;
+  onDelete?: (pollId: string) => void;
 }
 
-<<<<<<< HEAD
 export default function PollCard({
   poll,
   onVote,
@@ -25,15 +33,13 @@
   onEdit,
   onDelete,
 }: PollCardProps) {
-=======
-export default function PollCard({ poll, onVote, onView, onEdit, onDelete }: PollCardProps) {
->>>>>>> b1575038
   const { user } = useAuth();
   const router = useRouter();
   const isOwner = user?.id === poll.author_id;
 
   const handleVote = (optionIds: string[]) => {
     if (onVote) {
+      onVote(poll.id, optionIds);
       onVote(poll.id, optionIds);
     }
   };
@@ -43,7 +49,6 @@
       onView(poll.id);
     } else {
       router.push(`/polls/${poll.id}`);
-<<<<<<< HEAD
     }
   };
 
@@ -61,25 +66,6 @@
     }
   };
 
-=======
-    }
-  };
-
-  const handleEdit = () => {
-    if (onEdit) {
-      onEdit(poll.id);
-    } else {
-      router.push(`/polls/${poll.id}/edit`);
-    }
-  };
-
-  const handleDelete = () => {
-    if (onDelete) {
-      onDelete(poll.id);
-    }
-  };
-
->>>>>>> b1575038
   const formatDate = (dateString: string) => {
     try {
       return formatDistanceToNow(new Date(dateString), { addSuffix: true });
@@ -94,14 +80,9 @@
       closed: { color: "bg-red-100 text-red-800", text: "Closed" },
       draft: { color: "bg-gray-100 text-gray-800", text: "Draft" },
     };
-<<<<<<< HEAD
 
     const config =
       statusConfig[status as keyof typeof statusConfig] || statusConfig.draft;
-=======
-    
-    const config = statusConfig[status as keyof typeof statusConfig] || statusConfig.draft;
->>>>>>> b1575038
     return <Badge className={config.color}>{config.text}</Badge>;
   };
 
@@ -110,17 +91,15 @@
   };
 
   return (
+    <Card className="h-full flex flex-col">
+      <CardHeader className="pb-3">
     <Card className="h-full flex flex-col">
       <CardHeader className="pb-3">
         <div className="flex items-start justify-between">
           <div className="flex-1">
-<<<<<<< HEAD
             <CardTitle className="text-lg leading-tight mb-2">
               {poll.title}
             </CardTitle>
-=======
-            <CardTitle className="text-lg leading-tight mb-2">{poll.title}</CardTitle>
->>>>>>> b1575038
             {poll.description && (
               <CardDescription className="text-sm text-gray-600 mb-3">
                 {poll.description}
@@ -133,12 +112,14 @@
               {getVoteTypeLabel(poll.vote_type)}
             </Badge>
           </div>
-        </div>
-<<<<<<< HEAD
-
-=======
-        
->>>>>>> b1575038
+          <div className="flex items-center space-x-2 ml-4">
+            {getStatusBadge(poll.status)}
+            <Badge variant="outline" className="text-xs">
+              {getVoteTypeLabel(poll.vote_type)}
+            </Badge>
+          </div>
+        </div>
+
         <div className="flex items-center justify-between text-sm text-gray-500">
           <div className="flex items-center space-x-4">
             <span>{poll.total_votes} votes</span>
@@ -158,11 +139,19 @@
           {poll.options.slice(0, 3).map((option) => (
             <div key={option.id} className="text-sm text-gray-700">
               • {option.text}
+
+      <CardContent className="flex-1 flex flex-col">
+        <div className="space-y-2 mb-4">
+          {poll.options.slice(0, 3).map((option) => (
+            <div key={option.id} className="text-sm text-gray-700">
+              • {option.text}
             </div>
           ))}
           {poll.options.length > 3 && (
             <div className="text-sm text-gray-500">
+            <div className="text-sm text-gray-500">
               +{poll.options.length - 3} more options
+            </div>
             </div>
           )}
         </div>
@@ -178,11 +167,7 @@
               <Eye className="h-3 w-3 mr-1" />
               View
             </Button>
-<<<<<<< HEAD
-
-=======
-            
->>>>>>> b1575038
+
             {isOwner && (
               <>
                 <Button
@@ -206,15 +191,6 @@
               </>
             )}
           </div>
-<<<<<<< HEAD
-=======
-          
-          {poll.expires_at && (
-            <div className="text-xs text-gray-500">
-              Expires {formatDate(poll.expires_at)}
-            </div>
-          )}
->>>>>>> b1575038
         </div>
         {poll.expires_at && (
           <div className="text-xs text-gray-500 mt-2">
